--- conflicted
+++ resolved
@@ -416,6 +416,24 @@
     else:
         return str(item)
 
+def identify_audio_format(file_bytes):
+    # 读取开头的字节
+    if file_bytes.startswith(b'\xFF\xFB') or file_bytes.startswith(b'\xFF\xF3'):
+        return "MP3"
+    elif file_bytes.startswith(b'ID3'):
+        return "MP3 with ID3"
+    elif file_bytes.startswith(b'OpusHead'):
+        return "OPUS"
+    elif file_bytes.startswith(b'ADIF'):
+        return "AAC (ADIF)"
+    elif file_bytes.startswith(b'\xFF\xF1') or file_bytes.startswith(b'\xFF\xF9'):
+        return "AAC (ADTS)"
+    elif file_bytes.startswith(b'fLaC'):
+        return "FLAC"
+    elif file_bytes.startswith(b'RIFF') and file_bytes[8:12] == b'WAVE':
+        return "WAV"
+    return "Unknown/PCM"
+
 import asyncio
 import time as time_module
 async def error_handling_wrapper(generator, channel_id):
@@ -426,7 +444,10 @@
         first_item_str = first_item
         # logger.info("first_item_str: %s", first_item_str)
         if isinstance(first_item_str, (bytes, bytearray)):
-            first_item_str = first_item_str.decode("utf-8")
+            if identify_audio_format(first_item_str) in ["MP3", "MP3 with ID3", "OPUS", "AAC (ADIF)", "AAC (ADTS)", "FLAC", "WAV"]:
+                return first_item, first_response_time
+            else:
+                first_item_str = first_item_str.decode("utf-8")
         if isinstance(first_item_str, str):
             if first_item_str.startswith("data:"):
                 first_item_str = first_item_str.lstrip("data: ")
@@ -590,7 +611,6 @@
             before_v1 = parsed_url.path.split("chat/completions")[0]
         else:
             before_v1 = ""
-<<<<<<< HEAD
         self.base_url: str = urlunparse(parsed_url[:2] + ("",) + ("",) * 3)
         self.v1_url: str = urlunparse(parsed_url[:2]+ (before_v1,) + ("",) * 3)
         self.v1_models: str = urlunparse(parsed_url[:2] + (before_v1 + "models",) + ("",) * 3)
@@ -599,19 +619,7 @@
         self.audio_transcriptions: str = urlunparse(parsed_url[:2] + (before_v1 + "audio/transcriptions",) + ("",) * 3)
         self.moderations: str = urlunparse(parsed_url[:2] + (before_v1 + "moderations",) + ("",) * 3)
         self.embeddings: str = urlunparse(parsed_url[:2] + (before_v1 + "embeddings",) + ("",) * 3)
-=======
-        self.base_url: str = urlunparse(parsed_url[:2] + (before_v1,) + ("",) * 3)
-        self.v1_url: str = urlunparse(parsed_url[:2]+ (before_v1 + "/v1",) + ("",) * 3)
-        self.v1_models: str = urlunparse(parsed_url[:2] + (before_v1 + "/v1/models",) + ("",) * 3)
-        if parsed_url.netloc == "api.deepseek.com":
-            self.chat_url: str = urlunparse(parsed_url[:2] + ("/chat/completions",) + ("",) * 3)
-        else:
-            self.chat_url: str = urlunparse(parsed_url[:2] + (before_v1 + "/v1/chat/completions",) + ("",) * 3)
-        self.image_url: str = urlunparse(parsed_url[:2] + (before_v1 + "/v1/images/generations",) + ("",) * 3)
-        self.audio_transcriptions: str = urlunparse(parsed_url[:2] + (before_v1 + "/v1/audio/transcriptions",) + ("",) * 3)
-        self.moderations: str = urlunparse(parsed_url[:2] + (before_v1 + "/v1/moderations",) + ("",) * 3)
-        self.audio_speech: str = urlunparse(parsed_url[:2] + (before_v1 + "/v1/audio/speech",) + ("",) * 3)
->>>>>>> 582a012c
+        self.audio_speech: str = urlunparse(parsed_url[:2] + (before_v1 + "audio/speech",) + ("",) * 3)
 
 def safe_get(data, *keys, default=None):
     for key in keys:
