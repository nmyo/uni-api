import json
import httpx
import random
import string
from datetime import datetime

from log_config import logger

from utils import safe_get

# end_of_line = "\n\r\n"
# end_of_line = "\r\n"
# end_of_line = "\n\r"
end_of_line = "\n\n"
# end_of_line = "\r"
# end_of_line = "\n"

async def generate_sse_response(timestamp, model, content=None, tools_id=None, function_call_name=None, function_call_content=None, role=None, total_tokens=0, prompt_tokens=0, completion_tokens=0):
    random.seed(timestamp)
    random_str = ''.join(random.choices(string.ascii_letters + string.digits, k=29))
    sample_data = {
        "id": f"chatcmpl-{random_str}",
        "object": "chat.completion.chunk",
        "created": timestamp,
        "model": model,
        "choices": [
            {
                "index": 0,
                "delta": {"content": content},
                "logprobs": None,
                "finish_reason": None
            }
        ],
        "usage": None,
        "system_fingerprint": "fp_d576307f90",
    }
    if function_call_content:
        sample_data["choices"][0]["delta"] = {"tool_calls":[{"index":0,"function":{"arguments": function_call_content}}]}
    if tools_id and function_call_name:
        sample_data["choices"][0]["delta"] = {"tool_calls":[{"index":0,"id": tools_id,"type":"function","function":{"name": function_call_name, "arguments":""}}]}
        # sample_data["choices"][0]["delta"] = {"tool_calls":[{"index":0,"function":{"id": tools_id, "name": function_call_name}}]}
    if role:
        sample_data["choices"][0]["delta"] = {"role": role, "content": ""}
    if total_tokens:
        total_tokens = prompt_tokens + completion_tokens
        sample_data["usage"] = {"prompt_tokens": prompt_tokens, "completion_tokens": completion_tokens, "total_tokens": total_tokens}
        sample_data["choices"] = []
    json_data = json.dumps(sample_data, ensure_ascii=False)

    # 构建SSE响应
    sse_response = f"data: {json_data}" + end_of_line

    return sse_response

async def generate_no_stream_response(timestamp, model, content=None, tools_id=None, function_call_name=None, function_call_content=None, role=None, total_tokens=0, prompt_tokens=0, completion_tokens=0):
    random.seed(timestamp)
    random_str = ''.join(random.choices(string.ascii_letters + string.digits, k=29))
    sample_data = {
        "id": f"chatcmpl-{random_str}",
        "object": "chat.completion",
        "created": timestamp,
        "model": model,
        "choices": [
            {
                "index": 0,
                "message": {
                    "role": role,
                    "content": content,
                    "refusal": None
                },
                "logprobs": None,
                "finish_reason": "stop"
            }
        ],
        "usage": None,
        "system_fingerprint": "fp_a7d06e42a7"
    }
    if total_tokens:
        total_tokens = prompt_tokens + completion_tokens
        sample_data["usage"] = {"prompt_tokens": prompt_tokens, "completion_tokens": completion_tokens, "total_tokens": total_tokens}
    json_data = json.dumps(sample_data, ensure_ascii=False)

    return json_data

async def check_response(response, error_log):
    if response and not (200 <= response.status_code < 300):
        error_message = await response.aread()
        error_str = error_message.decode('utf-8', errors='replace')
        try:
            error_json = json.loads(error_str)
        except json.JSONDecodeError:
            error_json = error_str
        return {"error": f"{error_log} HTTP Error", "status_code": response.status_code, "details": error_json}
    return None

async def fetch_gemini_response_stream(client, url, headers, payload, model):
    timestamp = int(datetime.timestamp(datetime.now()))
    async with client.stream('POST', url, headers=headers, json=payload) as response:
        error_message = await check_response(response, "fetch_gemini_response_stream")
        if error_message:
            yield error_message
            return
        buffer = ""
        revicing_function_call = False
        function_full_response = "{"
        need_function_call = False
        async for chunk in response.aiter_text():
            buffer += chunk
            while "\n" in buffer:
                line, buffer = buffer.split("\n", 1)
                # print(line)
                if line and '\"text\": \"' in line:
                    try:
                        json_data = json.loads( "{" + line + "}")
                        content = json_data.get('text', '')
                        content = "\n".join(content.split("\\n"))
                        sse_string = await generate_sse_response(timestamp, model, content=content)
                        yield sse_string
                    except json.JSONDecodeError:
                        logger.error(f"无法解析JSON: {line}")

                if line and ('\"functionCall\": {' in line or revicing_function_call):
                    revicing_function_call = True
                    need_function_call = True
                    if ']' in line:
                        revicing_function_call = False
                        continue

                    function_full_response += line

        if need_function_call:
            function_call = json.loads(function_full_response)
            function_call_name = function_call["functionCall"]["name"]
            sse_string = await generate_sse_response(timestamp, model, content=None, tools_id="chatcmpl-9inWv0yEtgn873CxMBzHeCeiHctTV", function_call_name=function_call_name)
            yield sse_string
            function_full_response = json.dumps(function_call["functionCall"]["args"])
            sse_string = await generate_sse_response(timestamp, model, content=None, tools_id="chatcmpl-9inWv0yEtgn873CxMBzHeCeiHctTV", function_call_name=None, function_call_content=function_full_response)
            yield sse_string
        yield "data: [DONE]" + end_of_line

async def fetch_vertex_claude_response_stream(client, url, headers, payload, model):
    timestamp = int(datetime.timestamp(datetime.now()))
    async with client.stream('POST', url, headers=headers, json=payload) as response:
        error_message = await check_response(response, "fetch_vertex_claude_response_stream")
        if error_message:
            yield error_message
            return

        buffer = ""
        revicing_function_call = False
        function_full_response = "{"
        need_function_call = False
        async for chunk in response.aiter_text():
            buffer += chunk
            while "\n" in buffer:
                line, buffer = buffer.split("\n", 1)
                # logger.info(f"{line}")
                if line and '\"text\": \"' in line:
                    try:
                        json_data = json.loads( "{" + line + "}")
                        content = json_data.get('text', '')
                        content = "\n".join(content.split("\\n"))
                        sse_string = await generate_sse_response(timestamp, model, content=content)
                        yield sse_string
                    except json.JSONDecodeError:
                        logger.error(f"无法解析JSON: {line}")

                if line and ('\"type\": \"tool_use\"' in line or revicing_function_call):
                    revicing_function_call = True
                    need_function_call = True
                    if ']' in line:
                        revicing_function_call = False
                        continue

                    function_full_response += line

        if need_function_call:
            function_call = json.loads(function_full_response)
            function_call_name = function_call["name"]
            function_call_id = function_call["id"]
            sse_string = await generate_sse_response(timestamp, model, content=None, tools_id=function_call_id, function_call_name=function_call_name)
            yield sse_string
            function_full_response = json.dumps(function_call["input"])
            sse_string = await generate_sse_response(timestamp, model, content=None, tools_id=function_call_id, function_call_name=None, function_call_content=function_full_response)
            yield sse_string
        yield "data: [DONE]" + end_of_line

async def fetch_gpt_response_stream(client, url, headers, payload):
    timestamp = int(datetime.timestamp(datetime.now()))
    random.seed(timestamp)
    random_str = ''.join(random.choices(string.ascii_letters + string.digits, k=29))
    async with client.stream('POST', url, headers=headers, json=payload) as response:
        error_message = await check_response(response, "fetch_gpt_response_stream")
        if error_message:
            yield error_message
            return

        buffer = ""
        async for chunk in response.aiter_text():
            buffer += chunk
            while "\n" in buffer:
                line, buffer = buffer.split("\n", 1)
                # logger.info("line: %s", repr(line))
                if line and line != "data: " and line != "data:" and not line.startswith(": "):
                    line = json.loads(line.lstrip("data: "))
                    line['id'] = f"chatcmpl-{random_str}"
                    yield "data: " + json.dumps(line).strip() + end_of_line

async def fetch_cloudflare_response_stream(client, url, headers, payload, model):
    timestamp = int(datetime.timestamp(datetime.now()))
    async with client.stream('POST', url, headers=headers, json=payload) as response:
        error_message = await check_response(response, "fetch_gpt_response_stream")
        if error_message:
            yield error_message
            return

        buffer = ""
        async for chunk in response.aiter_text():
            buffer += chunk
            while "\n" in buffer:
                line, buffer = buffer.split("\n", 1)
                # logger.info("line: %s", repr(line))
                if line.startswith("data:"):
                    line = line.lstrip("data: ")
                    if line == "[DONE]":
                        yield "data: [DONE]" + end_of_line
                        return
                    resp: dict = json.loads(line)
                    message = resp.get("response")
                    if message:
                        sse_string = await generate_sse_response(timestamp, model, content=message)
                        yield sse_string

async def fetch_cohere_response_stream(client, url, headers, payload, model):
    timestamp = int(datetime.timestamp(datetime.now()))
    async with client.stream('POST', url, headers=headers, json=payload) as response:
        error_message = await check_response(response, "fetch_gpt_response_stream")
        if error_message:
            yield error_message
            return

        buffer = ""
        async for chunk in response.aiter_text():
            buffer += chunk
            while "\n" in buffer:
                line, buffer = buffer.split("\n", 1)
                # logger.info("line: %s", repr(line))
                resp: dict = json.loads(line)
                if resp.get("is_finished") == True:
                    yield "data: [DONE]" + end_of_line
                    return
                if resp.get("event_type") == "text-generation":
                    message = resp.get("text")
                    sse_string = await generate_sse_response(timestamp, model, content=message)
                    yield sse_string

async def fetch_claude_response_stream(client, url, headers, payload, model):
    timestamp = int(datetime.timestamp(datetime.now()))
    async with client.stream('POST', url, headers=headers, json=payload) as response:
        error_message = await check_response(response, "fetch_claude_response_stream")
        if error_message:
            yield error_message
            return
        buffer = ""
        input_tokens = 0
        async for chunk in response.aiter_text():
            # logger.info(f"chunk: {repr(chunk)}")
            buffer += chunk
            while "\n" in buffer:
                line, buffer = buffer.split("\n", 1)
                # logger.info(line)

                if line.startswith("data:"):
                    line = line.lstrip("data: ")
                    resp: dict = json.loads(line)
                    message = resp.get("message")
                    if message:
                        role = message.get("role")
                        if role:
                            sse_string = await generate_sse_response(timestamp, model, None, None, None, None, role)
                            yield sse_string
                        tokens_use = message.get("usage")
                        if tokens_use:
                            input_tokens = tokens_use.get("input_tokens", 0)
                    usage = resp.get("usage")
                    if usage:
                        output_tokens = usage.get("output_tokens", 0)
                        total_tokens = input_tokens + output_tokens
                        sse_string = await generate_sse_response(timestamp, model, None, None, None, None, None, total_tokens, input_tokens, output_tokens)
                        yield sse_string
                        # print("\n\rtotal_tokens", total_tokens)

                    tool_use = resp.get("content_block")
                    tools_id = None
                    function_call_name = None
                    if tool_use and "tool_use" == tool_use['type']:
                        # print("tool_use", tool_use)
                        tools_id = tool_use["id"]
                        if "name" in tool_use:
                            function_call_name = tool_use["name"]
                            sse_string = await generate_sse_response(timestamp, model, None, tools_id, function_call_name, None)
                            yield sse_string
                    delta = resp.get("delta")
                    # print("delta", delta)
                    if not delta:
                        continue
                    if "text" in delta:
                        content = delta["text"]
                        sse_string = await generate_sse_response(timestamp, model, content, None, None)
                        yield sse_string
                    if "partial_json" in delta:
                        # {"type":"input_json_delta","partial_json":""}
                        function_call_content = delta["partial_json"]
                        sse_string = await generate_sse_response(timestamp, model, None, None, None, function_call_content)
                        yield sse_string
        yield "data: [DONE]" + end_of_line

async def fetch_response(client, url, headers, payload, engine, model):
    response = None
    if payload.get("file"):
        file = payload.pop("file")
        response = await client.post(url, headers=headers, data=payload, files={"file": file})
    else:
        response = await client.post(url, headers=headers, json=payload)
    error_message = await check_response(response, "fetch_response")
    if error_message:
        yield error_message
        return
<<<<<<< HEAD
    response_json = response.json()
    if engine == "gemini" or engine == "vertex-gemini":
=======
    if url.endswith("/v1/audio/speech"):
        yield response.read()
    else:
        yield response.json()
>>>>>>> 582a012c

        if isinstance(response_json, str):
            import ast
            parsed_data = ast.literal_eval(str(response_json))
        elif isinstance(response_json, list):
            parsed_data = response_json
        else:
            logger.error(f"error fetch_response: Unknown response_json type: {type(response_json)}")
            parsed_data = response_json

        content = ""
        for item in parsed_data:
            chunk = safe_get(item, "candidates", 0, "content", "parts", 0, "text")
            # logger.info(f"chunk: {repr(chunk)}")
            if chunk:
                content += chunk

        usage_metadata = safe_get(parsed_data, -1, "usageMetadata")
        prompt_tokens = usage_metadata.get("promptTokenCount", 0)
        candidates_tokens = usage_metadata.get("candidatesTokenCount", 0)
        total_tokens = usage_metadata.get("totalTokenCount", 0)

        role = safe_get(parsed_data, -1, "candidates", 0, "content", "role")
        if role == "model":
            role = "assistant"
        else:
            logger.error(f"Unknown role: {role}")
            role = "assistant"

        timestamp = int(datetime.timestamp(datetime.now()))
        yield await generate_no_stream_response(timestamp, model, content=content, tools_id=None, function_call_name=None, function_call_content=None, role=role, total_tokens=total_tokens, prompt_tokens=prompt_tokens, completion_tokens=candidates_tokens)

    else:
        yield response_json

async def fetch_response_stream(client, url, headers, payload, engine, model):
    # try:
    if engine == "gemini" or engine == "vertex-gemini":
        async for chunk in fetch_gemini_response_stream(client, url, headers, payload, model):
            yield chunk
    elif engine == "claude" or engine == "vertex-claude":
        async for chunk in fetch_claude_response_stream(client, url, headers, payload, model):
            yield chunk
    elif engine == "gpt":
        async for chunk in fetch_gpt_response_stream(client, url, headers, payload):
            yield chunk
    elif engine == "openrouter":
        async for chunk in fetch_gpt_response_stream(client, url, headers, payload):
            yield chunk
    elif engine == "cloudflare":
        async for chunk in fetch_cloudflare_response_stream(client, url, headers, payload, model):
            yield chunk
    elif engine == "cohere":
        async for chunk in fetch_cohere_response_stream(client, url, headers, payload, model):
            yield chunk
    else:
        raise ValueError("Unknown response")
    # except httpx.ConnectError as e:
    #     yield {"error": f"500", "details": "fetch_response_stream Connect Error"}
    # except httpx.ReadTimeout as e:
    #     yield {"error": f"500", "details": "fetch_response_stream Read Response Timeout"}<|MERGE_RESOLUTION|>--- conflicted
+++ resolved
@@ -326,15 +326,12 @@
     if error_message:
         yield error_message
         return
-<<<<<<< HEAD
-    response_json = response.json()
-    if engine == "gemini" or engine == "vertex-gemini":
-=======
-    if url.endswith("/v1/audio/speech"):
+
+    if engine == "tts":
         yield response.read()
-    else:
-        yield response.json()
->>>>>>> 582a012c
+
+    elif engine == "gemini" or engine == "vertex-gemini":
+        response_json = response.json()
 
         if isinstance(response_json, str):
             import ast
@@ -368,6 +365,7 @@
         yield await generate_no_stream_response(timestamp, model, content=content, tools_id=None, function_call_name=None, function_call_content=None, role=role, total_tokens=total_tokens, prompt_tokens=prompt_tokens, completion_tokens=candidates_tokens)
 
     else:
+        response_json = response.json()
         yield response_json
 
 async def fetch_response_stream(client, url, headers, payload, engine, model):
